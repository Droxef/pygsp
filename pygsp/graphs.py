--- conflicted
+++ resolved
@@ -12,13 +12,9 @@
 from copy import deepcopy
 from scipy import sparse
 from scipy import io
-<<<<<<< HEAD
-# from pygsp import utils
 import random as rd
-=======
 
 from pygsp import utils
->>>>>>> 44e921ce
 
 
 class Graph(object):
@@ -253,20 +249,11 @@
 class Grid2d(Graph):
 
     def __init__(self, Nv=16, Mv=None, **kwargs):
-<<<<<<< HEAD
-        super(Grid2d, self).__init__(**kwargs)
-=======
-
->>>>>>> 44e921ce
         self.Nv = Nv
         if Mv:
             self.Mv = Mv
         else:
-<<<<<<< HEAD
-            self.Mv = self.Nv
-=======
             self.Mv = Nv
->>>>>>> 44e921ce
 
         self.gtype = '2d-grid'
         self.Nv = self.Nv * self.Mv
@@ -293,20 +280,11 @@
 class Torus(Graph):
 
     def __init__(self, Nv=16, Mv=None, **kwargs):
-<<<<<<< HEAD
-        super(Torus, self).__init__(**kwargs)
-=======
-
->>>>>>> 44e921ce
         self.Nv = Nv
         if Mv:
             self.Mv = Mv
         else:
-<<<<<<< HEAD
-            self.Mv = self.Nv
-=======
             self.Mv = Nv
->>>>>>> 44e921ce
 
         self.gtype = 'Torus'
         self.directed = False
@@ -335,11 +313,6 @@
 class Comet(Graph):
 
     def __init__(self, Nv=32, k=12, **kwargs):
-<<<<<<< HEAD
-        super(Comet, self).__init__(**kwargs)
-=======
-
->>>>>>> 44e921ce
         self.Nv = Nv
         self.k = k
         self.gtype = 'Comet'
@@ -366,7 +339,6 @@
         start_nodes = np.array([1, 1, 3])
         end_nodes = np.array([2, 3, 4])
         # TODO finish
-
 
 
 class RandomRegular(Graph):
@@ -539,11 +511,8 @@
             rad_com = sqrt(com_size)
 
             node_ind = np.arange((com_lims[i+1]) - ((com_lims[i] + 1))) + (com_lims[i] + 1)
-<<<<<<< HEAD
+
             # TODO self.coords[node_ind] =
-=======
-            # self.coords[node_ind] =
->>>>>>> 44e921ce
 
         D = gsp_distanz(np.transpose(self.coords))
         W = exp(-np.power(D, 2))
@@ -644,10 +613,7 @@
         def get_nc_connection(W, param_nc):
             Wtmp = W
             W = np.zeros(np.shape(W))
-<<<<<<< HEAD
-
-=======
->>>>>>> 44e921ce
+
             for i in xrange(np.shape(W)[0]):
                 l = Wtmp[i]
                 for j in xrange(param_nc):
@@ -682,10 +648,6 @@
 class FullConnected(Graph):
 
     def __init__(self, N=10):
-<<<<<<< HEAD
-=======
-        super(FullConnected, self).__init__()
->>>>>>> 44e921ce
         self.N = N
 
         self.W = np.ones((self.N, self.N))-np.identity(self.N)
@@ -703,19 +665,11 @@
 class Logo(Graph):
 
     def __init__(self):
-<<<<<<< HEAD
-        mat = io.loadmat('misc/logogsp.mat')
-=======
-
         mat = io.loadmat(os.path.dirname(os.path.realpath(__file__)) + 'misc/logogsp.mat')
->>>>>>> 44e921ce
+
         self.W = mat['W']
         self.gtype = 'from MAT-file'
         # TODO implementate plot attribute
-        super(Logo, self).__init__()
-
-
-
         super(Logo, self).__init__()
 
 
