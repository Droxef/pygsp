--- conflicted
+++ resolved
@@ -275,23 +275,14 @@
 
         i_inds = np.zeros((K*self.Mv + J*self.Nv, 1), dtype=float)
         j_inds = np.zeros((K*self.Mv + J*self.Nv, 1), dtype=float)
-<<<<<<< HEAD
-        for i in xrange(self.Mv):
-            i_inds[i*K + np.arange(K), i] = i*self.Nv + np.concatenate((np.arange(1, self.Nv), np.arange(2, self.Nv+1)))
-            j_inds[i*K + np.arange(K), i] = i*self.Nv + np.concatenate((np.arange(2, self.Nv+1), np.arange(1, self.Nv)))
-
-        for i in xrange(self.Mv):
-            i_inds[(K*self.Mv) + (i-1)*2*self.Nv + np.arange(1, 2*self.Nv)] = np.concatenate((i*self.Nv + np.arange(1, self.Nv), (i+1)*self.Nv + np.arange(1, self.Nv)))
-            j_inds[(K*self.Mv) + (i-1)*2*self.Nv + np.arange(1, 2*self.Nv)] = np.concatenate(((i+1)*self.Nv + np.arange(1, self.Nv), i*self.Nv + np.arange(1, self.Nv)))
-=======
+
         for i in xrange(1, self.Mv+1):
-            i_inds[(i-1)*K + np.arange(0, K), i-1] = (i-1)*self.Nv + np.concatenate(np.arange(0, self.Nv-1), np.arange(1, self.Nv))
-            j_inds[(i-1)*K + np.arange(0, K), i-1] = (i-1)*self.Nv + np.concatenate(np.arange(1, self.Nv), np.arange(0, self.Nv-1))
+            i_inds[(i-1)*K + np.arange(K), i-1] = (i-1)*self.Nv + np.concatenate(np.arange(self.Nv-1), np.arange(1, self.Nv))
+            j_inds[(i-1)*K + np.arange(K), i-1] = (i-1)*self.Nv + np.concatenate(np.arange(1, self.Nv), np.arange(self.Nv-1))
         # TODO correct index
         for i in xrange(1, self.Mv):
             i_inds[(K*self.Mv) + (i-1)*2*self.Nv + np.arange(1, 2*self.Nv)] = np.concatenate((i-1)*self.Nv + np.arange(1, self.Nv), (i*self.Nv) + np.arange(1, self.Nv))
             j_inds[(K*self.Mv) + (i-1)*2*self.Nv + np.arange(1, 2*self.Nv)] = np.concatenate((i*self.Nv) + np.arange(1, self.Nv), (i-1)*self.Nv + np.arange(1, self.Nv))
->>>>>>> 9595f723
 
         self.W = sparse.csc_matrix((np.ones((K*self.Mv+J*self.Nv, 1)), (i_inds, j_inds)), shape=(self.Mv*self.Nv, self.Mv*self.Nv))
 
