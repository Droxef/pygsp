--- conflicted
+++ resolved
@@ -51,21 +51,15 @@
 
         kernels = []
         for i in range(1, Nf + 1):
-
-<<<<<<< HEAD
-        self.mu = np.linspace(0, G.lmax, num=Nf)
-        self.overlap = overlap
-
-        super(Itersine, self).__init__(G, g, **kwargs)
-=======
             def kernel_centered(x, i=i):
                 y = kernel(x / scales - (i - overlap / 2) / overlap)
                 return y * np.sqrt(2 / overlap)
 
             kernels.append(kernel_centered)
 
-        super(Itersine, self).__init__(G, kernels)
+        super(Itersine, self).__init__(G, kernels, **kwargs)
+        self.mu = np.linspace(0, G.lmax, num=Nf)
+        self.overlap = overlap
 
     def _get_extra_repr(self):
-        return dict(overlap='{:.2f}'.format(self.overlap))
->>>>>>> 1869b022
+        return dict(overlap='{:.2f}'.format(self.overlap))